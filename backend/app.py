from flask import Flask, jsonify
from flask_socketio import SocketIO
from flask_cors import CORS
from flask_session import Session
from flask_wtf.csrf import CSRFProtect
from extensions import db
from models.message import Message
from routes.user_routes import user_bp
from routes.auth_routes import auth_bp
from services.messaging.socket_handler import SocketHandler

<<<<<<< HEAD

'''from flask import Flask, render_template, request, redirect, url_for, flashAdd commentMore actions
from extensions import db, bcrypt
from models.user import User
from flask_login import LoginManager, UserMixin, login_user, login_required, logout_user, current_user
from flask_cors import CORS

@@ -9,5 +10,11 @@ def create_app():
    app = Flask(__name__)
    db.init_app(app)
    bcrypt.init_app(app)
    login_manager = LoginManager()
    login_manager.init_app(app)
    login_manager.login_view = "user_login"


    @login_manager.user_loader
    def load_user(user_id): 
        return User.query.filter_by(id=int(user_id)).first() '''


def create_app():
    app = Flask(__name__)
    CORS(app)
    socketio = SocketIO(app, cors_allowed_origins="*")
    app.register_blueprint(user_bp, url_prefix='/api')
    db.init_app(app)

    @app.route('/')
    def index():
        return jsonify({"status": "ok", "message": "Server is running"})

    @socketio.on('connect')
    def handle_connect():
        print("Client connected")

    @socketio.on('join_room')
    def handle_join_room(data):
        """User joins their own room to receive messages"""
        user_id = data.get('user_id')
        if user_id:
            room = f"user_{user_id}"
            join_room(room)
            return {"status": "joined", "room": room}

    @socketio.on('relay_message')
    def handle_message(data):
        """
        Simply relay encrypted messages between users
        Frontend handles all encryption/decryption
        """
        try:
            # Store encrypted message
            message = Message(
                sender_id=data['sender_id'],
                recipient_id=data['recipient_id'],
                encrypted_message=data['encrypted_message'],
                message_type=data.get('message_type', 'text')
            )
            db.session.add(message)
            db.session.commit()

            # Relay to recipient
            recipient_room = f"user_{message.recipient_id}"
            emit('new_message', message.to_dict(), room=recipient_room)

            return {'status': 'sent', 'message_id': message.id}

        except Exception as e:
            return {'status': 'error', 'message': str(e)}

=======
app = Flask(__name__)
CORS(app, supports_credentials=True)
socketio = SocketIO(app, cors_allowed_origins="*")

# Security configurations
app.config['SECRET_KEY'] = 'pus-avi-gar-adi-secret-key'  # Change this in plive
app.config['SESSION_TYPE'] = 'filesystem'
app.config['SESSION_COOKIE_SECURE'] = True
app.config['SESSION_COOKIE_HTTPONLY'] = True
app.config['SESSION_COOKIE_SAMESITE'] = 'Strict'

# Initialize security extensions
Session(app)
csrf = CSRFProtect(app)

# Register blueprints
app.register_blueprint(user_bp, url_prefix='/api')
app.register_blueprint(auth_bp, url_prefix='/api/auth')

# Database config
app.config['SQLALCHEMY_DATABASE_URI'] = 'sqlite:///chat.db'
app.config['SQLALCHEMY_TRACK_MODIFICATIONS'] = False
db.init_app(app)

# Initialize socket handler
socket_handler = SocketHandler(socketio)

@app.route('/')
def index():
    return jsonify({"status": "ok", "message": "Server is running"})

if __name__ == '__main__':
    with app.app_context():
        db.create_all()
    socketio.run(app, debug=True)
>>>>>>> e3d91e69
<|MERGE_RESOLUTION|>--- conflicted
+++ resolved
@@ -1,110 +1,24 @@
 from flask import Flask, jsonify
 from flask_socketio import SocketIO
 from flask_cors import CORS
-from flask_session import Session
-from flask_wtf.csrf import CSRFProtect
+from config.config import Config
 from extensions import db
-from models.message import Message
 from routes.user_routes import user_bp
 from routes.auth_routes import auth_bp
 from services.messaging.socket_handler import SocketHandler
 
-<<<<<<< HEAD
+app = Flask(__name__)
+app.config.from_object(Config)
 
-'''from flask import Flask, render_template, request, redirect, url_for, flashAdd commentMore actions
-from extensions import db, bcrypt
-from models.user import User
-from flask_login import LoginManager, UserMixin, login_user, login_required, logout_user, current_user
-from flask_cors import CORS
-
-@@ -9,5 +10,11 @@ def create_app():
-    app = Flask(__name__)
-    db.init_app(app)
-    bcrypt.init_app(app)
-    login_manager = LoginManager()
-    login_manager.init_app(app)
-    login_manager.login_view = "user_login"
-
-
-    @login_manager.user_loader
-    def load_user(user_id): 
-        return User.query.filter_by(id=int(user_id)).first() '''
-
-
-def create_app():
-    app = Flask(__name__)
-    CORS(app)
-    socketio = SocketIO(app, cors_allowed_origins="*")
-    app.register_blueprint(user_bp, url_prefix='/api')
-    db.init_app(app)
-
-    @app.route('/')
-    def index():
-        return jsonify({"status": "ok", "message": "Server is running"})
-
-    @socketio.on('connect')
-    def handle_connect():
-        print("Client connected")
-
-    @socketio.on('join_room')
-    def handle_join_room(data):
-        """User joins their own room to receive messages"""
-        user_id = data.get('user_id')
-        if user_id:
-            room = f"user_{user_id}"
-            join_room(room)
-            return {"status": "joined", "room": room}
-
-    @socketio.on('relay_message')
-    def handle_message(data):
-        """
-        Simply relay encrypted messages between users
-        Frontend handles all encryption/decryption
-        """
-        try:
-            # Store encrypted message
-            message = Message(
-                sender_id=data['sender_id'],
-                recipient_id=data['recipient_id'],
-                encrypted_message=data['encrypted_message'],
-                message_type=data.get('message_type', 'text')
-            )
-            db.session.add(message)
-            db.session.commit()
-
-            # Relay to recipient
-            recipient_room = f"user_{message.recipient_id}"
-            emit('new_message', message.to_dict(), room=recipient_room)
-
-            return {'status': 'sent', 'message_id': message.id}
-
-        except Exception as e:
-            return {'status': 'error', 'message': str(e)}
-
-=======
-app = Flask(__name__)
 CORS(app, supports_credentials=True)
 socketio = SocketIO(app, cors_allowed_origins="*")
 
-# Security configurations
-app.config['SECRET_KEY'] = 'pus-avi-gar-adi-secret-key'  # Change this in plive
-app.config['SESSION_TYPE'] = 'filesystem'
-app.config['SESSION_COOKIE_SECURE'] = True
-app.config['SESSION_COOKIE_HTTPONLY'] = True
-app.config['SESSION_COOKIE_SAMESITE'] = 'Strict'
-
-# Initialize security extensions
-Session(app)
-csrf = CSRFProtect(app)
+# Initialize extensions
+db.init_app(app)
 
 # Register blueprints
 app.register_blueprint(user_bp, url_prefix='/api')
 app.register_blueprint(auth_bp, url_prefix='/api/auth')
-
-# Database config
-app.config['SQLALCHEMY_DATABASE_URI'] = 'sqlite:///chat.db'
-app.config['SQLALCHEMY_TRACK_MODIFICATIONS'] = False
-db.init_app(app)
 
 # Initialize socket handler
 socket_handler = SocketHandler(socketio)
@@ -113,8 +27,3 @@
 def index():
     return jsonify({"status": "ok", "message": "Server is running"})
 
-if __name__ == '__main__':
-    with app.app_context():
-        db.create_all()
-    socketio.run(app, debug=True)
->>>>>>> e3d91e69
